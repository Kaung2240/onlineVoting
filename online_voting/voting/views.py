import random
import time
from django.contrib.auth import login, authenticate
from django.contrib.auth.decorators import login_required
from django.contrib import messages
from django.forms import ValidationError, modelformset_factory
from django.http import JsonResponse
from django.shortcuts import render, redirect, get_object_or_404
from django.utils import timezone
from django.utils.crypto import get_random_string
from django.views import View
from .models import VotingEvent, Candidate, Vote, Category, Profile , Favorite
import pytz
from zoneinfo import ZoneInfo

# voting/views.py

from .forms import (
    ProfileUpdateForm,
    UserUpdateForm,
    VotingEventForm,
    CandidateForm,
    RegisterForm,
)

# To resolve Timezone differences.
class DatetimeFormatter:
    def __init__(self, event, user_timezone='UTC'):        
        self.event = event
        self.user_timezone = ZoneInfo(user_timezone) if 'ZoneInfo' in globals() else pytz.timezone(user_timezone)

    # Format Input Datetime to user local timezone
    def set_user_time(self):
        self.event.start_time = self.event.start_time.replace(tzinfo=self.user_timezone)
        self.event.end_time = self.event.end_time.replace(tzinfo=self.user_timezone)
        return self.event

    # Convert System time to user local time.
    def get_user_time(self):
        self.event.start_time = self.event.start_time.astimezone(self.user_timezone)
        self.event.end_time = self.event.end_time.astimezone(self.user_timezone)
        return self.event

    # Convert user local time to system time (UTC). 
    def get_system_time(self):
        self.event.start_time = self.event.start_time.astimezone(pytz.UTC)
        self.event.end_time = self.event.end_time.astimezone(pytz.UTC)
        return self.event

def events_in_user_time(events, user_timezone):
    result = []
    for event in events:
        formatter = DatetimeFormatter(event, user_timezone)
        event = formatter.get_user_time()
        result.append(event)
    return result

#Return current status of Event.
def event_status(event, now):
    ongoing = event.start_time <= now and event.end_time >= now
    upcoming = event.start_time > now
    previous = event.end_time < now
    if ongoing:
        return 'ongoing'
    elif upcoming:
        return 'upcoming'
    elif previous:
        return 'ended'
    
    return None




def get_event_status(request, event_id):
    voting_event = get_object_or_404(VotingEvent, id=event_id)
    now = timezone.now()
    
    status = event_status(voting_event, now)
    if status == 'upcoming':
        time_remaining = voting_event.start_time - now
        total_seconds = int(time_remaining.total_seconds())
    elif status == 'ongoing':
        time_remaining = voting_event.end_time - now
        total_seconds = int(time_remaining.total_seconds())
    else:
        total_seconds = 0

    return JsonResponse({
        'status': status,
        'total_seconds': total_seconds,
    })

# Generate a unique token for private events
def generate_unique_token():
    while True:
        token = get_random_string(10)
        if not VotingEvent.objects.filter(event_token=token).exists():
            return token
        


# Create a new voting event
@login_required
def create_event(request):
    CandidateFormSet = modelformset_factory(Candidate, form=CandidateForm, extra=0)
    
    if request.method == "POST":
        event_form = VotingEventForm(request.POST)
        candidate_formset = CandidateFormSet(request.POST, request.FILES)
<<<<<<< HEAD
        
=======
        print(candidate_formset)
>>>>>>> 63febc50
        if event_form.is_valid() and candidate_formset.is_valid():
            # Ensure at least two candidates are provided
            if candidate_formset.total_form_count() < 2:
                candidate_formset.non_form_errors().append(
                    ValidationError("* You must add at least 2 candidates.")
                )
            else:
                # Proceed with saving the event
                voting_event = event_form.save(commit=False)
                voting_event.created_by = request.user

                # Get User Input Datetime and Timezone
                voting_event.start_time = event_form.cleaned_data['start_time']
                voting_event.end_time = event_form.cleaned_data['end_time']
                user_timezone = request.user.profile.timezone

                # Format Datetime to user local time
                formatter = DatetimeFormatter(voting_event, user_timezone)
                voting_event = formatter.set_user_time()

                # Convert user local time to system time (UTC)
                formatter = DatetimeFormatter(voting_event)
                voting_event = formatter.get_system_time()

                if voting_event.is_private:
                    voting_event.event_token = generate_unique_token()

                # Save the voting event
                voting_event.save()

                # Assign categories to the voting event
                selected_categories = event_form.cleaned_data["categories"]
                voting_event.categories.set(selected_categories)

                # Save each candidate related to the voting event
                for form in candidate_formset:
                    if form.is_valid() and form.cleaned_data.get('name'):
                      candidate = form.save(commit=False)
                      candidate.voting_event = voting_event
                      candidate.save()

                # Redirect to event detail page
                return redirect("voting:event_detail_by_id", event_id=voting_event.id)
        else:
            # Handle form errors
            pass
    else:
        event_form = VotingEventForm()
        candidate_formset = CandidateFormSet(queryset=Candidate.objects.none())

    return render(
        request,
        "voting/create_event.html",
        {
            "event_form": event_form,
            "candidate_formset": candidate_formset,
        },
    )


# View event details
@login_required
def event_detail(request, event_id=None, event_token=None):
    now = timezone.now()
    total_seconds = 0

    if event_id:
        # Fetch VotingEvent by event_id
        voting_event = get_object_or_404(VotingEvent, id=event_id)

    elif event_token != None:
        # Fetch VotingEvent by event_token
        voting_event = get_object_or_404(VotingEvent, event_token=event_token)
      
    is_favorited = Favorite.objects.filter(user=request.user, event=voting_event).exists()

    if request.method == "POST" and 'favorite' in request.POST:
        if is_favorited:
            Favorite.objects.filter(user=request.user, event=voting_event).delete()
        else:
            Favorite.objects.create(user=request.user, event=voting_event)
        return redirect('voting:event_detail_by_id', event_id=voting_event.id)
<<<<<<< HEAD
      
=======

>>>>>>> 63febc50
    candidates = voting_event.candidates.all()
    user_vote = Vote.objects.filter(voting_event=voting_event, voter=request.user).first()
    voted_candidate = user_vote.candidate if user_vote else None

    status = event_status(voting_event, now)
    if status == 'upcoming':
        time_remaining = voting_event.start_time - now
        total_seconds = int(time_remaining.total_seconds())
    elif status == 'ongoing':
        time_remaining = voting_event.end_time - now
        total_seconds = int(time_remaining.total_seconds())

    context = {
        "event": voting_event,
        "candidates": candidates,
        "voted_candidate": voted_candidate,
        "status": status,  # Ensure this is a string value
        "total_seconds": total_seconds,
        'is_favorited': is_favorited,
    }
    return render(request, "voting/event_detail.html", context)

# Vote on an event
@login_required
def vote(request, event_id):
    event = get_object_or_404(VotingEvent, pk=event_id)

    # Check if the user has already voted for this event
    if Vote.objects.filter(voting_event=event, voter=request.user).exists():
        messages.error(request, "You have already voted for this event!")
        return redirect("voting:vote_result", event_id=event.id)

    if request.method == "POST":
        candidate_id = request.POST.get("candidate")
        anonymous_vote = request.POST.get("anonymousVote")

        if candidate_id:
            candidate = get_object_or_404(Candidate, pk=candidate_id)
            # Save the vote with the voter information
            vote = Vote(candidate=candidate, voting_event=event, voter=request.user)
            if anonymous_vote =="on":
                vote.is_anonymous=True
            vote.save()
            messages.success(request, "Your vote has been cast successfully!")
            return redirect("voting:vote_result", event_id=event.id)

    return redirect("voting:event_detail_by_id", event_id=event.id)


# View voting results
def vote_result(request, event_id):
    voting_event = get_object_or_404(VotingEvent, id=event_id)
    candidates = voting_event.candidates.all()
    return render(
        request,
        "voting/vote_result.html",
        {"event": voting_event, "candidates": candidates, "status": event_status(voting_event, timezone.now())},
    )


# See events by filtering them
@login_required
def event_list(request):
    user_timezone = request.user.profile.timezone
    now = timezone.now()
    categories = Category.objects.all()
    category_colors = {
        'Music': '#ff5733',  # Example color
        'Ok': '#33ff57',
        'Category 3': '#3357ff',
        # Add more categories and their respective colors here
    }
    for category in categories:
        category.color = category_colors.get(category.name, '#6c757d')  # Default color if not found
    all_events = VotingEvent.objects.filter(is_private=False)

    ongoing_events = all_events.filter(start_time__lte=now, end_time__gte=now)
    upcoming_events = all_events.filter(start_time__gt=now)
    previous_events = all_events.filter(end_time__lt=now)

    #Display in user time
    ongoing = events_in_user_time(ongoing_events, user_timezone)
    upcoming = events_in_user_time(upcoming_events, user_timezone)
    previous = events_in_user_time(previous_events, user_timezone)

    context = {
        "ongoing_events": ongoing,
        "upcoming_events": upcoming,
        "previous_events": previous,
        "categories": categories,
    }

    return render(request, "voting/home.html", context)


# Events created by user
@login_required
def my_events(request):
    user_timezone = request.user.profile.timezone
    events = VotingEvent.objects.filter(created_by=request.user)
    voted_events = VotingEvent.objects.filter(votes__voter=request.user).distinct()
    favorites = Favorite.objects.filter(user=request.user).select_related('event')
    return render(request, "voting/myevent.html", {"events": events, "voted_events": voted_events, "favorites": favorites})


# Update profile
@login_required
def profile(request):
    try:
        profile = request.user.profile
    except Profile.DoesNotExist:
        profile = Profile(user=request.user)
        profile.save()

    if request.method == "POST":
        user_form = UserUpdateForm(request.POST, instance=request.user)
        profile_form = ProfileUpdateForm(request.POST, request.FILES, instance=profile)

        if user_form.is_valid() and profile_form.is_valid():
            user_form.save()
            profile_form.save()
            messages.success(request, "Your profile has been updated successfully!")
            return redirect("voting:profile")
    else:
        user_form = UserUpdateForm(instance=request.user)
        profile_form = ProfileUpdateForm(instance=profile)

    return render(
        request,
        "voting/profile.html",
        {"user_form": user_form, "profile_form": profile_form},
    )


# Registration view
class RegistrationView(View):
    form_class = RegisterForm
    template_name = "voting/register.html"

    def dispatch(self, request, *args, **kwargs):
        if request.user.is_authenticated:
            return redirect("voting:event_list")  # Redirect authenticated users
        return super().dispatch(request, *args, **kwargs)

    def get(self, request):
        form = self.form_class()
        return render(request, self.template_name, {"form": form})

    def post(self, request):
        form = self.form_class(request.POST)
        if form.is_valid():
            form.save()
            messages.success(request, "Registration Successful!")
            return redirect("login")  # Redirect to login after successful registration
        return render(request, self.template_name, {"form": form})


# Login view
class LoginView(View):
    template_name = "voting/login.html"

    def dispatch(self, request, *args, **kwargs):
        if request.user.is_authenticated:
            return redirect("voting:event_list")
        return super().dispatch(request, *args, **kwargs)

    def get(self, request, *args, **kwargs):
        return render(request, self.template_name)

    def post(self, request, *args, **kwargs):
        username = request.POST.get("username")
        password = request.POST.get("password")
        remember = request.POST.get("remember")  # Get the value of 'remember' checkbox

        user = authenticate(request, username=username, password=password)
        if user is not None:
            login(request, user)

            # Set session expiration based on 'remember' checkbox
            if remember:
                request.session.set_expiry(1209600)  # Set session to 2 weeks
            else:
                request.session.set_expiry(0)  # Set session to expire at browser close
            messages.success(request, "Login Success!")
            return redirect(
                "voting:event_list"
            )  # Redirect to a success page or home page
        else:
            messages.error(request, "Invalid username or password")

        return render(request, self.template_name)

# Filter by category
def event_by_category(request, cate):
    user_timezone = request.user.profile.timezone
    category = get_object_or_404(Category, name=cate)
    events = VotingEvent.objects.filter(categories=category)

    return render(
        request,
        "voting/event_list.html",
        {"events": events, "selected_category": category},
    )

def search_events(request):
    user_timezone = request.user.profile.timezone
    query = request.GET.get('query')
    print(query)
    results = []
    if query and len(query) >= 3:
        results = VotingEvent.objects.filter(event_name__icontains=query)
    else:
        messages.error(request, "Invalid input")
        
    return render(request, 'voting/search_results.html', {'results': results, 'query': query})


def delete_event(request, event_id):
    event = get_object_or_404(VotingEvent, id=event_id)
    event.delete()
    return redirect('voting:my_events')
<|MERGE_RESOLUTION|>--- conflicted
+++ resolved
@@ -108,11 +108,7 @@
     if request.method == "POST":
         event_form = VotingEventForm(request.POST)
         candidate_formset = CandidateFormSet(request.POST, request.FILES)
-<<<<<<< HEAD
         
-=======
-        print(candidate_formset)
->>>>>>> 63febc50
         if event_form.is_valid() and candidate_formset.is_valid():
             # Ensure at least two candidates are provided
             if candidate_formset.total_form_count() < 2:
@@ -195,11 +191,8 @@
         else:
             Favorite.objects.create(user=request.user, event=voting_event)
         return redirect('voting:event_detail_by_id', event_id=voting_event.id)
-<<<<<<< HEAD
+
       
-=======
-
->>>>>>> 63febc50
     candidates = voting_event.candidates.all()
     user_vote = Vote.objects.filter(voting_event=voting_event, voter=request.user).first()
     voted_candidate = user_vote.candidate if user_vote else None
